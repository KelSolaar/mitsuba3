--- conflicted
+++ resolved
@@ -21,19 +21,15 @@
 )
 
 # Create the binding library
-<<<<<<< HEAD
 add_library(mitsuba-python SHARED
-  # ext
-  pcg32.cpp
-  hypothesis.cpp
-
-=======
-add_library(mitsuba-python-obj OBJECT
->>>>>>> 33228044
   # main
   python.h
   docstr.h
   main.cpp
+
+  # ext
+  pcg32.cpp
+  hypothesis.cpp
 
   # libcore
   appender.cpp
@@ -56,33 +52,20 @@
   frame.cpp
   ray.cpp
   struct.cpp
-<<<<<<< HEAD
-  warp.cpp
-
-  # librender
-  scene.cpp
-
-  # libgui
-  warp_visualizer.cpp
-)
-
-# Link to Mitsuba core and GUI libraries
-target_link_libraries(mitsuba-python mitsuba-core mitsuba-render mitsuba-gui)
-# Link to NanoGUI
-target_link_libraries(mitsuba-python nanogui)
-=======
   bitmap.cpp
 
   # librender
   scene.cpp
   shape.cpp
+
+  # libui
+  warp_visualizer.cpp
 )
 
 add_library(mitsuba-python SHARED $<TARGET_OBJECTS:mitsuba-python-obj>)
 set_property(TARGET mitsuba-python PROPERTY POSITION_INDEPENDENT_CODE ON)
 set_property(TARGET mitsuba-python-obj PROPERTY POSITION_INDEPENDENT_CODE ON)
-target_link_libraries(mitsuba-python PRIVATE mitsuba-core mitsuba-render)
->>>>>>> 33228044
+target_link_libraries(mitsuba-python PRIVATE mitsuba-core mitsuba-render mitsuba-ui nanogui)
 
 # Don't add a 'lib' prefix to the shared library
 set_target_properties(mitsuba-python PROPERTIES PREFIX "")
